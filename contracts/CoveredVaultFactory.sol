// SPDX-License-Identifier: UNLICENSED
pragma solidity 0.8.17;

import { CoveredVault } from "./CoveredVault.sol";
import { ICoverManager } from "./interfaces/ICoverManager.sol";
import { IERC4626 } from "@openzeppelin/contracts/interfaces/IERC4626.sol";

/**
 * @title CoveredVaultFactory
 * @dev Factory to deploy new CoveredVault instances
 */
contract CoveredVaultFactory {
  event CoveredVaultCreated(address indexed vault);

  /**
   * @dev Deploys a new CoveredVault
   * @param _underlyingVault Underlying vault ERC4626-compatible contract
   * @param _name Name of the vault
   * @param _symbol Symbol of the vault
   * @param _admin address' admin operator
   * @param _maxAssetsLimit New maximum asset amount limit
<<<<<<< HEAD
   * @param _depositFee Fee for new deposits
=======
   * @param _productId productId to cover
   * @param _coverManager CoverManager used to interact with Nexus

>>>>>>> 23bae0db
   */
  function create(
    IERC4626 _underlyingVault,
    string memory _name,
    string memory _symbol,
    address _admin,
    uint256 _maxAssetsLimit,
<<<<<<< HEAD
    uint256 _depositFee
  ) external returns (address) {
    CoveredVault vault = new CoveredVault(_underlyingVault, _name, _symbol, _admin, _maxAssetsLimit, _depositFee);
=======
    uint24 _productId,
    ICoverManager _coverManager
  ) external returns (address) {
    CoveredVault vault = new CoveredVault(
      _underlyingVault,
      _name,
      _symbol,
      _admin,
      _maxAssetsLimit,
      _productId,
      _coverManager
    );
>>>>>>> 23bae0db

    emit CoveredVaultCreated(address(vault));

    return address(vault);
  }
}<|MERGE_RESOLUTION|>--- conflicted
+++ resolved
@@ -19,13 +19,10 @@
    * @param _symbol Symbol of the vault
    * @param _admin address' admin operator
    * @param _maxAssetsLimit New maximum asset amount limit
-<<<<<<< HEAD
-   * @param _depositFee Fee for new deposits
-=======
    * @param _productId productId to cover
    * @param _coverManager CoverManager used to interact with Nexus
 
->>>>>>> 23bae0db
+   * @param _depositFee Fee for new deposits
    */
   function create(
     IERC4626 _underlyingVault,
@@ -33,13 +30,9 @@
     string memory _symbol,
     address _admin,
     uint256 _maxAssetsLimit,
-<<<<<<< HEAD
+    uint24 _productId,
+    ICoverManager _coverManager,
     uint256 _depositFee
-  ) external returns (address) {
-    CoveredVault vault = new CoveredVault(_underlyingVault, _name, _symbol, _admin, _maxAssetsLimit, _depositFee);
-=======
-    uint24 _productId,
-    ICoverManager _coverManager
   ) external returns (address) {
     CoveredVault vault = new CoveredVault(
       _underlyingVault,
@@ -48,9 +41,9 @@
       _admin,
       _maxAssetsLimit,
       _productId,
-      _coverManager
+      _coverManager,
+      _depositFee
     );
->>>>>>> 23bae0db
 
     emit CoveredVaultCreated(address(vault));
 
