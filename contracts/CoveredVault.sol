// SPDX-License-Identifier: UNLICENSED
pragma solidity 0.8.17;

import { ERC4626 } from "@openzeppelin/contracts/token/ERC20/extensions/ERC4626.sol";
import { ERC20 } from "@openzeppelin/contracts/token/ERC20/ERC20.sol";
import { IERC20 } from "@openzeppelin/contracts/token/ERC20/IERC20.sol";
import { IERC4626 } from "@openzeppelin/contracts/interfaces/IERC4626.sol";

/**
 * @title CoveredVault
 * @dev An ERC-4626 vault that invest the assets in an underlying ERC-4626 vault. Invested funds are protected by
 * purchasing coverage on Nexus Mutual.
 */
contract CoveredVault is ERC4626 {
  IERC4626 public immutable underlyingVault;

  error CoveredVault__DepositSlippage();
  error CoveredVault__MintSlippage();
  error CoveredVault__WithdrawSlippage();
  error CoveredVault__RedeemSlippage();

  /**
   * @dev Set the underlying vault contract, name and symbol of the vault.
   * @param _underlyingVault Underlying vault ERC4626-compatible contract
   * @param _name Name of the vault
   * @param _symbol Symbol of the vault
   */
  constructor(
    IERC4626 _underlyingVault,
    string memory _name,
    string memory _symbol
  ) ERC4626(IERC20(_underlyingVault.asset())) ERC20(_name, _symbol) {
    underlyingVault = _underlyingVault;
  }

<<<<<<< HEAD
  /** @dev See {IERC4626-totalAssets}. */
  function totalAssets() public view virtual override returns (uint256) {
    uint256 underlyingShares = underlyingVault.balanceOf(address(this));
    uint256 underlyingAssets = underlyingVault.convertToAssets(underlyingShares);
    return underlyingAssets + super.totalAssets();
=======
  /**
   * @dev Overloaded version of ERC-4626’s deposit. Reverts if depositing _assets mints less than _minShares shares
   * @param _assets Amount of assets to deposit
   * @param _receiver Account that receives the minted shares
   * @param _minShares Minimum amount of shares to receive
   */
  function deposit(
    uint256 _assets,
    address _receiver,
    uint256 _minShares
  ) external virtual returns (uint256) {
    uint256 shares = deposit(_assets, _receiver);
    if (shares < _minShares) revert CoveredVault__DepositSlippage();
    return shares;
  }

  /**
   * @dev Overloaded version of ERC-4626’s mint. Reverts if to mint _shares more than _maxAssets assets are deposited
   * @param _shares Amount of shares to mint
   * @param _receiver Account that receives the minted shares
   * @param _maxAssets Maximum amount of assets to deposit
   */
  function mint(
    uint256 _shares,
    address _receiver,
    uint256 _maxAssets
  ) public virtual returns (uint256) {
    uint256 assets = mint(_shares, _receiver);
    if (assets > _maxAssets) revert CoveredVault__MintSlippage();
    return assets;
  }

  /**
   * @dev Overloaded version of ERC-4626’s withdraw. Reverts if to withdraw _assets more than _maxShares shares are burned
   * @param _assets Amount of assets to withdraw
   * @param _receiver Account that receives the withdrawed assets
   * @param _owner Account from where shares are burned
   * @param _maxShares Maximum amount of shares to burn
   */
  function withdraw(
    uint256 _assets,
    address _receiver,
    address _owner,
    uint256 _maxShares
  ) public virtual returns (uint256) {
    uint256 shares = withdraw(_assets, _receiver, _owner);
    if (shares > _maxShares) revert CoveredVault__WithdrawSlippage();
    return shares;
  }

  /**
   * @dev Overloaded version of ERC-4626’s redeem. Reverts if redeemed assets are less than _minAssets
   * @param _shares Amount of shares to burn
   * @param _receiver Account that receives the redeemed assets
   * @param _owner Account from where shares are burned
   * @param _minAssets Minimum amount of assets to receive
   */
  function redeem(
    uint256 _shares,
    address _receiver,
    address _owner,
    uint256 _minAssets
  ) public virtual returns (uint256) {
    uint256 assets = redeem(_shares, _receiver, _owner);
    if (assets < _minAssets) revert CoveredVault__RedeemSlippage();
    return assets;
>>>>>>> b04a5677
  }
}<|MERGE_RESOLUTION|>--- conflicted
+++ resolved
@@ -33,13 +33,13 @@
     underlyingVault = _underlyingVault;
   }
 
-<<<<<<< HEAD
   /** @dev See {IERC4626-totalAssets}. */
   function totalAssets() public view virtual override returns (uint256) {
     uint256 underlyingShares = underlyingVault.balanceOf(address(this));
     uint256 underlyingAssets = underlyingVault.convertToAssets(underlyingShares);
     return underlyingAssets + super.totalAssets();
-=======
+  }
+
   /**
    * @dev Overloaded version of ERC-4626’s deposit. Reverts if depositing _assets mints less than _minShares shares
    * @param _assets Amount of assets to deposit
@@ -106,6 +106,5 @@
     uint256 assets = redeem(_shares, _receiver, _owner);
     if (assets < _minAssets) revert CoveredVault__RedeemSlippage();
     return assets;
->>>>>>> b04a5677
   }
 }