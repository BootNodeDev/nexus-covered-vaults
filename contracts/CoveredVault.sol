--- conflicted
+++ resolved
@@ -16,13 +16,9 @@
  * @dev An ERC-4626 vault that invest the assets in an underlying ERC-4626 vault. Invested funds are protected by
  * purchasing coverage on Nexus Mutual.
  */
-<<<<<<< HEAD
-contract CoveredVault is ERC4626, ERC20Permit, AccessManager {
+contract CoveredVault is ERC4626, ERC20Permit, AccessManager, Pausable {
   using Math for uint256;
 
-=======
-contract CoveredVault is ERC4626, ERC20Permit, AccessManager, Pausable {
->>>>>>> f402cd80
   /** @dev Role for botOperator */
   bytes32 public constant BOT_ROLE = keccak256("BOT_ROLE");
 
@@ -202,7 +198,6 @@
   }
 
   /**
-<<<<<<< HEAD
    * @dev Internal conversion function (from assets to shares) with support for rounding direction.
    *
    * Will revert if assets > 0, totalSupply > 0 and totalAssets = 0. That corresponds to a case where any asset
@@ -269,7 +264,9 @@
     SafeERC20.safeTransfer(IERC20(asset()), receiver, assets);
 
     emit Withdraw(caller, receiver, owner, assets, shares);
-=======
+  }
+
+  /**
    * @dev Triggers stopped state.
    * In this state the following methods are not callable:
    * - All user flows deposit/mint/redeem/withdraw
@@ -292,6 +289,5 @@
    */
   function unpause() external onlyRole(DEFAULT_ADMIN_ROLE) {
     _unpause();
->>>>>>> f402cd80
   }
 }