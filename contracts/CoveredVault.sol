--- conflicted
+++ resolved
@@ -18,7 +18,6 @@
 contract CoveredVault is SafeERC4626, AccessManager {
   using SafeERC20 for IERC20;
 
-<<<<<<< HEAD
   struct ProposedDepositFee {
     uint256 deadline;
     uint256 newFee;
@@ -27,7 +26,6 @@
   /**
    * @dev Role for botOperator
    */
-  /** @dev Role for botOperator */
   bytes32 public constant BOT_ROLE = keccak256("BOT_ROLE");
 
   /** @dev Timelock for depositFee application */
@@ -36,13 +34,6 @@
   /** @dev fee denominator 100% with two decimals */
   uint256 public constant FEE_DENOMINATOR = 1e4;
 
-=======
-  /**
-   * @dev Role for botOperator
-   */
-  bytes32 public constant BOT_ROLE = keccak256("BOT_ROLE");
-
->>>>>>> 9eb53d9e
   /**
    * @dev Address of the underlying vault
    */
@@ -65,7 +56,6 @@
    */
   uint256 public underlyingVaultShares;
 
-<<<<<<< HEAD
   /** @dev Percentage charged to users on deposit on 1e4 units.
    * Helps to avoid short term deposits.
    * After construction is updated with `setDepositFee` and have effect after `applyDepositFee` is called with timelock due.
@@ -74,8 +64,6 @@
 
   ProposedDepositFee public proposedDepositFee;
 
-=======
->>>>>>> 9eb53d9e
   /* ========== Events ========== */
 
   /**
@@ -139,7 +127,6 @@
     (uint256 maxAvailableDeposit, uint256 vaultTotalAssets) = _maxDeposit(_receiver);
     if (_assets > maxAvailableDeposit) revert BaseERC4626__DepositMoreThanMax();
 
-<<<<<<< HEAD
     uint256 fee = _calculateFee(_assets, depositFee);
     uint256 newVaultAssets = _assets - fee;
 
@@ -147,11 +134,6 @@
     _deposit(_msgSender(), _receiver, _assets, shares);
     idleAssets += newVaultAssets;
     _transferFees(fee);
-=======
-    uint256 shares = _convertToShares(_assets, Math.Rounding.Down, vaultTotalAssets);
-    _deposit(_msgSender(), _receiver, _assets, shares);
-    idleAssets += _assets;
->>>>>>> 9eb53d9e
 
     return shares;
   }
@@ -161,7 +143,6 @@
     (uint256 maxAvailableMint, uint256 vaultTotalAssets) = _maxMint(_receiver);
     if (_shares > maxAvailableMint) revert BaseERC4626__MintMoreThanMax();
 
-<<<<<<< HEAD
     // Calculate the amount of assets that will be accounted for the vault for the shares
     uint256 newVaultAssets = _convertToAssets(_shares, Math.Rounding.Up, vaultTotalAssets);
     // Calculates the amount of assets the user needs to transfer for the required shares and the fees
@@ -174,13 +155,6 @@
     _transferFees(fee);
 
     return newVaultAssets;
-=======
-    uint256 assets = _convertToAssets(_shares, Math.Rounding.Up, vaultTotalAssets);
-    _deposit(_msgSender(), _receiver, assets, _shares);
-    idleAssets += assets;
-
-    return assets;
->>>>>>> 9eb53d9e
   }
 
   /** @dev See {IERC4626-withdraw}. */
@@ -290,19 +264,11 @@
 
     if (assets > idleAssets) {
       uint256 amountToWithdraw;
-<<<<<<< HEAD
 
       unchecked {
         amountToWithdraw = assets - idleAssets;
       }
 
-=======
-
-      unchecked {
-        amountToWithdraw = assets - idleAssets;
-      }
-
->>>>>>> 9eb53d9e
       uint256 sharesBurned = underlyingVault.withdraw(amountToWithdraw, address(this), address(this));
       underlyingVaultShares -= sharesBurned;
       idleAssets = 0;
@@ -331,7 +297,6 @@
       ? underlyingVault.previewRedeem(underlyingVaultShares)
       : underlyingVault.convertToAssets(underlyingVaultShares);
     return investedAssets + idleAssets;
-<<<<<<< HEAD
   }
 
   /**
@@ -366,7 +331,5 @@
   /** @dev Transfer underlyingAsset amount of _fee to operator */
   function _transferFees(uint256 _fee) internal returns (bool) {
     return IERC20(asset()).transfer(getRoleMember(DEFAULT_ADMIN_ROLE, 0), _fee);
-=======
->>>>>>> 9eb53d9e
   }
 }