--- conflicted
+++ resolved
@@ -490,7 +490,6 @@
     });
   });
 
-<<<<<<< HEAD
   describe("invest", function () {
     it("Should revert if not admin or bot", async function () {
       const { vault, underlyingAsset } = await loadFixture(deployVaultFixture);
@@ -564,7 +563,9 @@
       await expect(vault.connect(admin).invest(amount))
         .to.emit(vault, "Invested")
         .withArgs(amount, amount, admin.address);
-=======
+    });
+  });
+
   describe("Pausable", function () {
     it("Should be able to pause only by admin", async function () {
       const { vault } = await loadFixture(deployVaultFixture);
@@ -735,7 +736,6 @@
             ethers.utils.parseEther("10"),
           ),
       ).to.be.revertedWith(pausedError);
->>>>>>> 0ed93b60
     });
   });
 });